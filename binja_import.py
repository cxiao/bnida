--- conflicted
+++ resolved
@@ -123,15 +123,8 @@
         return False
 
     set_comments(bv, json_array["comments"], json_array["sections"])
-<<<<<<< HEAD
-    set_symbols(bv, json_array["symbols"], json_array["sections"])
+    set_symbols(bv, json_array["names"], json_array["sections"])
     set_structs(bv, json_array["structs"])
-=======
-
-    # set symbol names
-    set_symbols(bv, json_array["names"], json_array["sections"])
->>>>>>> 735234f8
-
     bv.update_analysis_and_wait()
     return True, None
 
