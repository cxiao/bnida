"""ida_export.py: exports IDA analysis data to a json file"""

__author__      = "zznop"
__copyright__   = "Copyright 2018, zznop0x90@gmail.com"
__license__     = "WTFPL"

import idc
import idautils
import json

def get_single_comment(ea, is_func=False):
    """IDA has repeatable and regular comments. BN only has regular comments.
    This function constructs a single comment from both repeatable and regular
    comments
    """
    regular_comment    = ""
    repeatable_comment = ""

    if is_func:
        regular_comment = idc.GetFunctionCmt(ea, 0)
        repeatable_comment = idc.GetFunctionCmt(ea, 1)
    else:
        regular_comment = idc.Comment(ea)
        repeatable_comment = idc.RptCmt(ea)

    if regular_comment is None:
        return repeatable_comment
    elif repeatable_comment is None:
        return regular_comment
    elif repeatable_comment is None and regular_comment is None:
        return None
    else:
        if len(regular_comment) == 0:
            return repeatable_comment

        if len(repeatable_comment) == 0:
            return repeatable_comment

        return regular_comment + "\n" + repeatable_comment

    return None

def get_symbols():
    """Get symbols from IDA database
    """
    symbols = {}
    for addr, name in idautils.Names():
        symbols[addr] = name

    return symbols

def get_sections():
    """Get section names and start/end addrs from IDA database
    """
    sections = {}
    for ea in idautils.Segments():
        curr = {}
        curr["start"] = idc.SegStart(ea)
        curr["end"]   = idc.SegEnd(ea)
        sections[idc.SegName(ea)] = curr

    return sections

def get_comments():
    """Get function and instruction comments from IDA database
    """
    comments = {}
    for ea in idautils.Functions():
        current_function = {}
        end = idc.GetFunctionAttr(ea, idc.FUNCATTR_END)
        current_function["comment"] = get_single_comment(ea, True)
        current_function["comments"] = {}
        for line_ea in idautils.Heads(ea, end):
            instr_comment = get_single_comment(line_ea)
            if instr_comment is not None:
                current_function["comments"][line_ea] = instr_comment
        comments[ea] = current_function

    return comments

def get_member_type(struct, idx):
    """Retrieve the type information for the struct member
    """
    member = ida_struct.get_member(struct, idx)
    tif =  idaapi.tinfo_t()
    ida_struct.get_member_tinfo(member, tif)
    elements = str(tif).split(" ")
    typ = "unknown"
    if len(elements) == 2 and elements[0] == "unsigned":
        if elements[1] == "__int8":
            typ = "uint8_t"
        elif elements[1] == "__int16":
            typ = "uint16_t"
        elif elements[1] == "__int32":
            typ = "uint32_t"
        elif elements[1] == "__int64":
            typ = "uint64_t"
    elif len(elements) == 1:
        if elements[0] == "__int8":
            typ = "int8_t"
        elif elements[0] == "__int16":
            typ = "int16_t"
        elif elements[0] == "__int32":
            typ = "int32_t"
        elif elements[0] == "__int64":
            typ = "int64_t"
        else:
            typ = str(tif)

    return typ

def get_struct_members(struct, sid):
    """Get members belonging to a structure by structure ID
    """
    members = {}
    for offset, name, size in idautils.StructMembers(sid):
        members[name] = {}
        members[name]["type"]   = get_member_type(struct, offset)
        members[name]["offset"] = offset
        members[name]["size"]   = size

    return members

def get_structs():
    """Get structures from IDA database
    """
    structs = {}
    for idx, sid, name in idautils.Structs():
        struct = ida_struct.get_struc(sid)
        structs[name] = {}
        structs[name]["size"]    = idc.GetStrucSize(sid)
        structs[name]["members"] = get_struct_members(struct, sid)

    return structs

def main(json_file):
    """Construct a json file containing analysis data from an IDA database
    """
    json_array = {}
    json_array["sections"] = get_sections()
    json_array["comments"] = get_comments()
<<<<<<< HEAD
    json_array["symbols"]  = get_symbols()
    json_array["structs"]  = get_structs()
=======
    json_array["names"]  = get_symbols()
>>>>>>> 735234f8

    with open(json_file, "wb") as f:
        f.write(json.dumps(json_array, indent=4))

if __name__ == '__main__':
    main(idc.AskFile(1, "*.json", "Export file name"))<|MERGE_RESOLUTION|>--- conflicted
+++ resolved
@@ -139,12 +139,8 @@
     json_array = {}
     json_array["sections"] = get_sections()
     json_array["comments"] = get_comments()
-<<<<<<< HEAD
-    json_array["symbols"]  = get_symbols()
+    json_array["names"]  = get_symbols()
     json_array["structs"]  = get_structs()
-=======
-    json_array["names"]  = get_symbols()
->>>>>>> 735234f8
 
     with open(json_file, "wb") as f:
         f.write(json.dumps(json_array, indent=4))
